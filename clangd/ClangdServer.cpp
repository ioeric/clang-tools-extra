--- conflicted
+++ resolved
@@ -8,7 +8,6 @@
 //===-------------------------------------------------------------------===//
 
 #include "ClangdServer.h"
-#include "GlobalIndex.h"
 #include "clang/Format/Format.h"
 #include "clang/Frontend/CompilerInstance.h"
 #include "clang/Frontend/CompilerInvocation.h"
@@ -170,45 +169,27 @@
     Worker.join();
 }
 
-<<<<<<< HEAD
 ClangdServer::ClangdServer(
     GlobalCompilationDatabase &CDB, DiagnosticsConsumer &DiagConsumer,
     FileSystemProvider &FSProvider, unsigned AsyncThreadsCount,
-    bool StorePreamblesInMemory,
-    const clangd::CodeCompleteOptions &CodeCompleteOpts, clangd::Logger &Logger,
+    bool StorePreamblesInMemory, clangd::Logger &Logger,
     std::vector<std::pair<llvm::StringRef, CombinedSymbolIndex::WeightedIndex>>
         AdditionalIndexes,
     llvm::Optional<StringRef> ResourceDir)
-=======
-ClangdServer::ClangdServer(GlobalCompilationDatabase &CDB,
-                           DiagnosticsConsumer &DiagConsumer,
-                           FileSystemProvider &FSProvider,
-                           unsigned AsyncThreadsCount,
-                           bool StorePreamblesInMemory, clangd::Logger &Logger,
-                           llvm::Optional<StringRef> ResourceDir)
->>>>>>> 3376d397
     : Logger(Logger), CDB(CDB), DiagConsumer(DiagConsumer),
       FSProvider(FSProvider), Units(&IndexSourcer),
       ResourceDir(ResourceDir ? ResourceDir->str() : getStandardResourceDir()),
       PCHs(std::make_shared<PCHContainerOperations>()),
       StorePreamblesInMemory(StorePreamblesInMemory),
-<<<<<<< HEAD
-      CodeCompleteOpts(CodeCompleteOpts), WorkScheduler(AsyncThreadsCount) {
+      WorkScheduler(AsyncThreadsCount) {
   CombinedSymbolIndex::WeightedIndex WeightedASTIndex(
       llvm::make_unique<ASTSymbolIndex>(&IndexSourcer));
   WeightedASTIndex.OverallWeight = 10;
   CombinedIndex.addSymbolIndex("AST", std::move(WeightedASTIndex));
-  //CombinedSymbolIndex::WeightedIndex WeightedGlobalIndex(
-  //    llvm::make_unique<GlobalSymbolIndex>());
-  //WeightedGlobalIndex.OverallWeight = 10;
-  //CombinedIndex.addSymbolIndex("Global", std::move(WeightedGlobalIndex));
   for (auto &Index : AdditionalIndexes) {
     CombinedIndex.addSymbolIndex(Index.first, std::move(Index.second));
   }
 }
-=======
-      WorkScheduler(AsyncThreadsCount) {}
->>>>>>> 3376d397
 
 void ClangdServer::setRootPath(PathRef RootPath) {
   std::string NewRootPath = llvm::sys::path::convert_to_slash(
