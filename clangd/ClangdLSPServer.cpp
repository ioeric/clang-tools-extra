//===--- ClangdLSPServer.cpp - LSP server ------------------------*- C++-*-===//
//
//                     The LLVM Compiler Infrastructure
//
// This file is distributed under the University of Illinois Open Source
// License. See LICENSE.TXT for details.
//
//===---------------------------------------------------------------------===//

#include "ClangdLSPServer.h"
#include "JSONRPCDispatcher.h"

#include "llvm/Support/FormatVariadic.h"

using namespace clang::clangd;
using namespace clang;

namespace {

std::vector<TextEdit>
replacementsToEdits(StringRef Code,
                    const std::vector<tooling::Replacement> &Replacements) {
  // Turn the replacements into the format specified by the Language Server
  // Protocol. Fuse them into one big JSON array.
  std::vector<TextEdit> Edits;
  for (auto &R : Replacements) {
    Range ReplacementRange = {
        offsetToPosition(Code, R.getOffset()),
        offsetToPosition(Code, R.getOffset() + R.getLength())};
    Edits.push_back({ReplacementRange, R.getReplacementText()});
  }
  return Edits;
}

} // namespace

void ClangdLSPServer::onInitialize(Ctx C, InitializeParams &Params) {
  C.reply(json::obj{
      {{"capabilities",
        json::obj{
            {"textDocumentSync", 1},
            {"documentFormattingProvider", true},
            {"documentRangeFormattingProvider", true},
            {"documentOnTypeFormattingProvider",
             json::obj{
                 {"firstTriggerCharacter", "}"},
                 {"moreTriggerCharacter", {}},
             }},
            {"codeActionProvider", true},
            {"completionProvider",
             json::obj{
                 {"resolveProvider", false},
                 {"triggerCharacters", {".", ">", ":"}},
             }},
            {"signatureHelpProvider",
             json::obj{
                 {"triggerCharacters", {"(", ","}},
             }},
            {"definitionProvider", true},
            {"renameProvider", true},
            {"executeCommandProvider",
             json::obj{
                 {"commands", {ExecuteCommandParams::CLANGD_APPLY_FIX_COMMAND}},
             }},
        }}}});
  if (Params.rootUri && !Params.rootUri->file.empty())
    Server.setRootPath(Params.rootUri->file);
  else if (Params.rootPath && !Params.rootPath->empty())
    Server.setRootPath(*Params.rootPath);
}

void ClangdLSPServer::onShutdown(Ctx C, ShutdownParams &Params) {
  // Do essentially nothing, just say we're ready to exit.
  ShutdownRequestReceived = true;
  C.reply(nullptr);
}

void ClangdLSPServer::onExit(Ctx C, ExitParams &Params) { IsDone = true; }

void ClangdLSPServer::onDocumentDidOpen(Ctx C,
                                        DidOpenTextDocumentParams &Params) {
  if (Params.metadata && !Params.metadata->extraFlags.empty())
    CDB.setExtraFlagsForFile(Params.textDocument.uri.file,
                             std::move(Params.metadata->extraFlags));
  Server.addDocument(Params.textDocument.uri.file, Params.textDocument.text);
}

void ClangdLSPServer::onDocumentDidChange(Ctx C,
                                          DidChangeTextDocumentParams &Params) {
  if (Params.contentChanges.size() != 1)
    return C.replyError(ErrorCode::InvalidParams,
                        "can only apply one change at a time");
  // We only support full syncing right now.
  Server.addDocument(Params.textDocument.uri.file,
                     Params.contentChanges[0].text);
}

void ClangdLSPServer::onFileEvent(Ctx C, DidChangeWatchedFilesParams &Params) {
  Server.onFileEvent(Params);
}

void ClangdLSPServer::onCommand(Ctx C, ExecuteCommandParams &Params) {
  if (Params.command == ExecuteCommandParams::CLANGD_APPLY_FIX_COMMAND &&
      Params.workspaceEdit) {
    // The flow for "apply-fix" :
    // 1. We publish a diagnostic, including fixits
    // 2. The user clicks on the diagnostic, the editor asks us for code actions
    // 3. We send code actions, with the fixit embedded as context
    // 4. The user selects the fixit, the editor asks us to apply it
    // 5. We unwrap the changes and send them back to the editor
    // 6. The editor applies the changes (applyEdit), and sends us a reply (but
    // we ignore it)

    ApplyWorkspaceEditParams ApplyEdit;
    ApplyEdit.edit = *Params.workspaceEdit;
    C.reply("Fix applied.");
    // We don't need the response so id == 1 is OK.
    // Ideally, we would wait for the response and if there is no error, we
    // would reply success/failure to the original RPC.
    C.call("workspace/applyEdit", ApplyEdit);
  } else {
    // We should not get here because ExecuteCommandParams would not have
    // parsed in the first place and this handler should not be called. But if
    // more commands are added, this will be here has a safe guard.
    C.replyError(
        ErrorCode::InvalidParams,
        llvm::formatv("Unsupported command \"{0}\".", Params.command).str());
  }
}

void ClangdLSPServer::onRename(Ctx C, RenameParams &Params) {
  auto File = Params.textDocument.uri.file;
  auto Replacements = Server.rename(File, Params.position, Params.newName);
  if (!Replacements) {
    C.replyError(ErrorCode::InternalError,
                 llvm::toString(Replacements.takeError()));
    return;
  }
  std::string Code = Server.getDocument(File);
  std::vector<TextEdit> Edits = replacementsToEdits(Code, *Replacements);
  WorkspaceEdit WE;
  WE.changes = {{Params.textDocument.uri.uri, Edits}};
  C.reply(WE);
}

void ClangdLSPServer::onDocumentDidClose(Ctx C,
                                         DidCloseTextDocumentParams &Params) {
  Server.removeDocument(Params.textDocument.uri.file);
}

void ClangdLSPServer::onDocumentOnTypeFormatting(
    Ctx C, DocumentOnTypeFormattingParams &Params) {
  auto File = Params.textDocument.uri.file;
  std::string Code = Server.getDocument(File);
  C.reply(json::ary(
      replacementsToEdits(Code, Server.formatOnType(File, Params.position))));
}

void ClangdLSPServer::onDocumentRangeFormatting(
    Ctx C, DocumentRangeFormattingParams &Params) {
  auto File = Params.textDocument.uri.file;
  std::string Code = Server.getDocument(File);
  C.reply(json::ary(
      replacementsToEdits(Code, Server.formatRange(File, Params.range))));
}

void ClangdLSPServer::onDocumentFormatting(Ctx C,
                                           DocumentFormattingParams &Params) {
  auto File = Params.textDocument.uri.file;
  std::string Code = Server.getDocument(File);
  C.reply(json::ary(replacementsToEdits(Code, Server.formatFile(File))));
}

void ClangdLSPServer::onCodeAction(Ctx C, CodeActionParams &Params) {
  // We provide a code action for each diagnostic at the requested location
  // which has FixIts available.
  std::string Code = Server.getDocument(Params.textDocument.uri.file);
  json::ary Commands;
  for (Diagnostic &D : Params.context.diagnostics) {
    std::vector<clang::tooling::Replacement> Fixes =
        getFixIts(Params.textDocument.uri.file, D);
    auto Edits = replacementsToEdits(Code, Fixes);
    if (!Edits.empty()) {
      WorkspaceEdit WE;
      WE.changes = {{Params.textDocument.uri.uri, std::move(Edits)}};
      Commands.push_back(json::obj{
          {"title", llvm::formatv("Apply FixIt {0}", D.message)},
          {"command", ExecuteCommandParams::CLANGD_APPLY_FIX_COMMAND},
          {"arguments", {WE}},
      });
    }
  }
  C.reply(std::move(Commands));
}

void ClangdLSPServer::onCompletion(Ctx C, TextDocumentPositionParams &Params) {
  auto List =
      Server
          .codeComplete(
              Params.textDocument.uri.file,
              Position{Params.position.line, Params.position.character}, CCOpts)
          .get() // FIXME(ibiryukov): This could be made async if we
                 // had an API that would allow to attach callbacks to
                 // futures returned by ClangdServer.
          .Value;
  C.reply(List);
}

void ClangdLSPServer::onSignatureHelp(Ctx C,
                                      TextDocumentPositionParams &Params) {
  auto SignatureHelp = Server.signatureHelp(
      Params.textDocument.uri.file,
      Position{Params.position.line, Params.position.character});
  if (!SignatureHelp)
    return C.replyError(ErrorCode::InvalidParams,
                        llvm::toString(SignatureHelp.takeError()));
  C.reply(SignatureHelp->Value);
}

void ClangdLSPServer::onGoToDefinition(Ctx C,
                                       TextDocumentPositionParams &Params) {
  auto Items = Server.findDefinitions(
      Params.textDocument.uri.file,
      Position{Params.position.line, Params.position.character});
  if (!Items)
    return C.replyError(ErrorCode::InvalidParams,
                        llvm::toString(Items.takeError()));
  C.reply(json::ary(Items->Value));
}

void ClangdLSPServer::onSwitchSourceHeader(Ctx C,
                                           TextDocumentIdentifier &Params) {
  llvm::Optional<Path> Result = Server.switchSourceHeader(Params.uri.file);
  std::string ResultUri;
  C.reply(Result ? URI::fromFile(*Result).uri : "");
}

ClangdLSPServer::ClangdLSPServer(
    JSONOutput &Out, unsigned AsyncThreadsCount, bool StorePreamblesInMemory,
    const clangd::CodeCompleteOptions &CCOpts,
    llvm::Optional<StringRef> ResourceDir,
    llvm::Optional<Path> CompileCommandsDir,
    std::vector<std::pair<llvm::StringRef, CombinedSymbolIndex::WeightedIndex>>
        AdditionalIndexes)
    : Out(Out), CDB(/*Logger=*/Out, std::move(CompileCommandsDir)),
<<<<<<< HEAD
      Server(CDB, /*DiagConsumer=*/*this, FSProvider, AsyncThreadsCount,
             StorePreamblesInMemory, CCOpts,
             /*Logger=*/Out, std::move(AdditionalIndexes), ResourceDir) {}
=======
      CCOpts(CCOpts), Server(CDB, /*DiagConsumer=*/*this, FSProvider,
                             AsyncThreadsCount, StorePreamblesInMemory,
                             /*Logger=*/Out, ResourceDir) {}
>>>>>>> 3376d397

bool ClangdLSPServer::run(std::istream &In) {
  assert(!IsDone && "Run was called before");

  // Set up JSONRPCDispatcher.
  JSONRPCDispatcher Dispatcher(
      [](RequestContext Ctx, const json::Expr &Params) {
        Ctx.replyError(ErrorCode::MethodNotFound, "method not found");
      });
  registerCallbackHandlers(Dispatcher, Out, /*Callbacks=*/*this);

  // Run the Language Server loop.
  runLanguageServerLoop(In, Out, Dispatcher, IsDone);

  // Make sure IsDone is set to true after this method exits to ensure assertion
  // at the start of the method fires if it's ever executed again.
  IsDone = true;

  return ShutdownRequestReceived;
}

std::vector<clang::tooling::Replacement>
ClangdLSPServer::getFixIts(StringRef File, const clangd::Diagnostic &D) {
  std::lock_guard<std::mutex> Lock(FixItsMutex);
  auto DiagToFixItsIter = FixItsMap.find(File);
  if (DiagToFixItsIter == FixItsMap.end())
    return {};

  const auto &DiagToFixItsMap = DiagToFixItsIter->second;
  auto FixItsIter = DiagToFixItsMap.find(D);
  if (FixItsIter == DiagToFixItsMap.end())
    return {};

  return FixItsIter->second;
}

void ClangdLSPServer::onDiagnosticsReady(
    PathRef File, Tagged<std::vector<DiagWithFixIts>> Diagnostics) {
  json::ary DiagnosticsJSON;

  DiagnosticToReplacementMap LocalFixIts; // Temporary storage
  for (auto &DiagWithFixes : Diagnostics.Value) {
    auto Diag = DiagWithFixes.Diag;
    DiagnosticsJSON.push_back(json::obj{
        {"range", Diag.range},
        {"severity", Diag.severity},
        {"message", Diag.message},
    });
    // We convert to Replacements to become independent of the SourceManager.
    auto &FixItsForDiagnostic = LocalFixIts[Diag];
    std::copy(DiagWithFixes.FixIts.begin(), DiagWithFixes.FixIts.end(),
              std::back_inserter(FixItsForDiagnostic));
  }

  // Cache FixIts
  {
    // FIXME(ibiryukov): should be deleted when documents are removed
    std::lock_guard<std::mutex> Lock(FixItsMutex);
    FixItsMap[File] = LocalFixIts;
  }

  // Publish diagnostics.
  Out.writeMessage(json::obj{
      {"jsonrpc", "2.0"},
      {"method", "textDocument/publishDiagnostics"},
      {"params",
       json::obj{
           {"uri", URI::fromFile(File)},
           {"diagnostics", std::move(DiagnosticsJSON)},
       }},
  });
}<|MERGE_RESOLUTION|>--- conflicted
+++ resolved
@@ -243,15 +243,10 @@
     std::vector<std::pair<llvm::StringRef, CombinedSymbolIndex::WeightedIndex>>
         AdditionalIndexes)
     : Out(Out), CDB(/*Logger=*/Out, std::move(CompileCommandsDir)),
-<<<<<<< HEAD
+      CCOpts(CCOpts),
       Server(CDB, /*DiagConsumer=*/*this, FSProvider, AsyncThreadsCount,
-             StorePreamblesInMemory, CCOpts,
+             StorePreamblesInMemory,
              /*Logger=*/Out, std::move(AdditionalIndexes), ResourceDir) {}
-=======
-      CCOpts(CCOpts), Server(CDB, /*DiagConsumer=*/*this, FSProvider,
-                             AsyncThreadsCount, StorePreamblesInMemory,
-                             /*Logger=*/Out, ResourceDir) {}
->>>>>>> 3376d397
 
 bool ClangdLSPServer::run(std::istream &In) {
   assert(!IsDone && "Run was called before");
