--- conflicted
+++ resolved
@@ -208,25 +208,14 @@
   /// clangd are stored in-memory or on disk.
   ///
   /// Various messages are logged using \p Logger.
-<<<<<<< HEAD
   ClangdServer(
       GlobalCompilationDatabase &CDB, DiagnosticsConsumer &DiagConsumer,
       FileSystemProvider &FSProvider, unsigned AsyncThreadsCount,
-      bool StorePreamblesInMemory,
-      const clangd::CodeCompleteOptions &CodeCompleteOpts,
-      clangd::Logger &Logger,
+      bool StorePreamblesInMemory, clangd::Logger &Logger,
       std::vector<
           std::pair<llvm::StringRef, CombinedSymbolIndex::WeightedIndex>>
           AdditionalIndexes,
       llvm::Optional<StringRef> ResourceDir = llvm::None);
-=======
-  ClangdServer(GlobalCompilationDatabase &CDB,
-               DiagnosticsConsumer &DiagConsumer,
-               FileSystemProvider &FSProvider, unsigned AsyncThreadsCount,
-               bool StorePreamblesInMemory,
-               clangd::Logger &Logger,
-               llvm::Optional<StringRef> ResourceDir = llvm::None);
->>>>>>> 3376d397
 
   /// Set the root path of the workspace.
   void setRootPath(PathRef RootPath);
