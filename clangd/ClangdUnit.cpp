--- conflicted
+++ resolved
@@ -448,13 +448,10 @@
                                   CodeCompletionResult *Results,
                                   unsigned NumResults) override final {
     std::priority_queue<CompletionCandidate> Candidates;
-<<<<<<< HEAD
-=======
     if (!Context.getCXXScopeSpecifier()) {
       llvm::errs() << "can't get global scope specifier.\n";
       llvm::errs() << "results: " << NumResults << "\n";
     }
->>>>>>> cef78898
     if (auto OptSS = Context.getCXXScopeSpecifier()) {
       if (NumResults > 0)
         llvm::errs() << "[CompletionItemsCollector] Expect no completion "
@@ -544,21 +541,13 @@
     std::string Query =
         InferredSpecifier.empty() ? WrittenSS : InferredSpecifier;
     auto Filter = S.getPreprocessor().getCodeCompletionFilter();
-<<<<<<< HEAD
-    if (!Filter.empty())
-      Query += "::" + Filter.str();
-=======
     //if (!Filter.empty())
       //Query += "::" + Filter.str();
->>>>>>> cef78898
     llvm::errs() << "  Query: [" << Query << "], "
                  << "Filter: [" << Filter << "]\n";
     CompletionRequest Req;
     Req.Query = Query;
-<<<<<<< HEAD
-=======
     Req.Filter = Filter;
->>>>>>> cef78898
     llvm::Expected<CompletionResult> Result = Index.complete(Req);
     if (!Result) {
       llvm::errs() << "  Failed to complete [" << Req.Query
